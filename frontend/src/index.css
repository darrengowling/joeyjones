@import url('https://fonts.googleapis.com/css2?family=Inter:wght@400;500;600;700&display=swap');

@tailwind base;
@tailwind components;
@tailwind utilities;

<<<<<<< HEAD
html, body {
    margin: 0;
    overflow-x: hidden;
}

body {
    font-family: -apple-system, BlinkMacSystemFont, "Segoe UI", "Roboto",
        "Oxygen", "Ubuntu", "Cantarell", "Fira Sans", "Droid Sans",
        "Helvetica Neue", sans-serif;
    -webkit-font-smoothing: antialiased;
    -moz-osx-font-smoothing: grayscale;
}

code {
    font-family: source-code-pro, Menlo, Monaco, Consolas, "Courier New",
        monospace;
}



@layer base {
  :root {
        /* Typography scales for mobile-first design */
        --t-xs: 12px;
        --t-sm: 14px;
        --t-md: 16px;
        --t-lg: 18px;
        --t-xl: 20px;
        
        --background: 0 0% 100%;
        --foreground: 0 0% 3.9%;
        --card: 0 0% 100%;
        --card-foreground: 0 0% 3.9%;
        --popover: 0 0% 100%;
        --popover-foreground: 0 0% 3.9%;
        --primary: 0 0% 9%;
        --primary-foreground: 0 0% 98%;
        --secondary: 0 0% 96.1%;
        --secondary-foreground: 0 0% 9%;
        --muted: 0 0% 96.1%;
        --muted-foreground: 0 0% 45.1%;
        --accent: 0 0% 96.1%;
        --accent-foreground: 0 0% 9%;
        --destructive: 0 84.2% 60.2%;
        --destructive-foreground: 0 0% 98%;
        --border: 0 0% 89.8%;
        --input: 0 0% 89.8%;
        --ring: 0 0% 3.9%;
        --chart-1: 12 76% 61%;
        --chart-2: 173 58% 39%;
        --chart-3: 197 37% 24%;
        --chart-4: 43 74% 66%;
        --chart-5: 27 87% 67%;
        --radius: 0.5rem;
    }
=======
@layer base {
  :root {
    /* Friends of PIFA Brand Colors */
    --brand-primary-50: #eff6ff;
    --brand-primary-100: #dbeafe;
    --brand-primary-200: #bfdbfe;
    --brand-primary-300: #93c5fd;
    --brand-primary-400: #60a5fa;
    --brand-primary-500: #3b82f6;
    --brand-primary-600: #2563eb;
    --brand-primary-700: #1d4ed8;
    --brand-primary-800: #1e40af;
    --brand-primary-900: #1e3a8a;
    --brand-primary-950: #172554;
    
    --brand-secondary-50: #f0fdf4;
    --brand-secondary-100: #dcfce7;
    --brand-secondary-200: #bbf7d0;
    --brand-secondary-300: #86efac;
    --brand-secondary-400: #4ade80;
    --brand-secondary-500: #22c55e;
    --brand-secondary-600: #16a34a;
    --brand-secondary-700: #15803d;
    --brand-secondary-800: #166534;
    --brand-secondary-900: #14532d;
    --brand-secondary-950: #052e16;
    
    --brand-accent-50: #fefce8;
    --brand-accent-100: #fef9c3;
    --brand-accent-200: #fef08a;
    --brand-accent-300: #fde047;
    --brand-accent-400: #facc15;
    --brand-accent-500: #eab308;
    --brand-accent-600: #ca8a04;
    --brand-accent-700: #a16207;
    --brand-accent-800: #854d0e;
    --brand-accent-900: #713f12;
    --brand-accent-950: #422006;
    
    --brand-neutral-50: #f8fafc;
    --brand-neutral-100: #f1f5f9;
    --brand-neutral-200: #e2e8f0;
    --brand-neutral-300: #cbd5e1;
    --brand-neutral-400: #94a3b8;
    --brand-neutral-500: #64748b;
    --brand-neutral-600: #475569;
    --brand-neutral-700: #334155;
    --brand-neutral-800: #1e293b;
    --brand-neutral-900: #0f172a;
    --brand-neutral-950: #020617;
    
    /* Status Colors */
    --brand-success: #22c55e;
    --brand-warning: #eab308;
    --brand-error: #ef4444;
    --brand-info: #3b82f6;
    
    /* Semantic Color Mapping - Light Mode */
    --background: var(--brand-neutral-50);
    --foreground: var(--brand-neutral-900);
    --card: #ffffff;
    --card-foreground: var(--brand-neutral-800);
    --surface: #ffffff;
    --surface-foreground: var(--brand-neutral-800);
    --primary: var(--brand-primary-600);
    --primary-foreground: #ffffff;
    --secondary: var(--brand-secondary-500);
    --secondary-foreground: #ffffff;
    --accent: var(--brand-accent-500);
    --accent-foreground: var(--brand-neutral-900);
    --muted: var(--brand-neutral-100);
    --muted-foreground: var(--brand-neutral-600);
    --border: var(--brand-neutral-200);
    --input: var(--brand-neutral-200);
    --ring: var(--brand-primary-500);
    
    /* Border Radius */
    --radius-sm: 0.25rem;
    --radius-base: 0.375rem;
    --radius-md: 0.5rem;
    --radius-lg: 0.75rem;
    --radius-xl: 1rem;
  }
  
>>>>>>> 9e9fd85e
  .dark {
    /* Semantic Color Mapping - Dark Mode */
    --background: var(--brand-neutral-950);
    --foreground: var(--brand-neutral-100);
    --card: var(--brand-neutral-900);
    --card-foreground: var(--brand-neutral-100);
    --surface: var(--brand-neutral-900);
    --surface-foreground: var(--brand-neutral-100);
    --primary: var(--brand-primary-500);
    --primary-foreground: var(--brand-neutral-50);
    --secondary: var(--brand-secondary-400);
    --secondary-foreground: var(--brand-neutral-900);
    --accent: var(--brand-accent-400);
    --accent-foreground: var(--brand-neutral-900);
    --muted: var(--brand-neutral-800);
    --muted-foreground: var(--brand-neutral-400);
    --border: var(--brand-neutral-700);
    --input: var(--brand-neutral-800);
    --ring: var(--brand-primary-400);
  }
}

@layer base {
  * {
    @apply border-border;
  }
  
  body {
    margin: 0;
    font-family: 'Inter', system-ui, -apple-system, BlinkMacSystemFont, 'Segoe UI', 'Roboto', 'Helvetica Neue', Arial, sans-serif;
    -webkit-font-smoothing: antialiased;
    -moz-osx-font-smoothing: grayscale;
    @apply bg-background text-foreground;
<<<<<<< HEAD
    }
}

/* Toast animation */
@keyframes slide-up {
  from {
    transform: translateY(100px);
    opacity: 0;
  }
  to {
    transform: translateY(0);
    opacity: 1;
  }
}

.animate-slide-up {
  animation: slide-up 0.3s ease-out;
=======
  }
  
  code {
    font-family: 'SF Mono', Monaco, Inconsolata, 'Roboto Mono', monospace;
  }
}

@layer utilities {
  /* Disable animations in test mode */
  .test-mode * {
    animation-duration: 0.01ms !important;
    animation-iteration-count: 1 !important;
    transition-duration: 0.01ms !important;
    scroll-behavior: auto !important;
  }
>>>>>>> 9e9fd85e
}<|MERGE_RESOLUTION|>--- conflicted
+++ resolved
@@ -4,7 +4,6 @@
 @tailwind components;
 @tailwind utilities;
 
-<<<<<<< HEAD
 html, body {
     margin: 0;
     overflow-x: hidden;
@@ -60,92 +59,6 @@
         --chart-5: 27 87% 67%;
         --radius: 0.5rem;
     }
-=======
-@layer base {
-  :root {
-    /* Friends of PIFA Brand Colors */
-    --brand-primary-50: #eff6ff;
-    --brand-primary-100: #dbeafe;
-    --brand-primary-200: #bfdbfe;
-    --brand-primary-300: #93c5fd;
-    --brand-primary-400: #60a5fa;
-    --brand-primary-500: #3b82f6;
-    --brand-primary-600: #2563eb;
-    --brand-primary-700: #1d4ed8;
-    --brand-primary-800: #1e40af;
-    --brand-primary-900: #1e3a8a;
-    --brand-primary-950: #172554;
-    
-    --brand-secondary-50: #f0fdf4;
-    --brand-secondary-100: #dcfce7;
-    --brand-secondary-200: #bbf7d0;
-    --brand-secondary-300: #86efac;
-    --brand-secondary-400: #4ade80;
-    --brand-secondary-500: #22c55e;
-    --brand-secondary-600: #16a34a;
-    --brand-secondary-700: #15803d;
-    --brand-secondary-800: #166534;
-    --brand-secondary-900: #14532d;
-    --brand-secondary-950: #052e16;
-    
-    --brand-accent-50: #fefce8;
-    --brand-accent-100: #fef9c3;
-    --brand-accent-200: #fef08a;
-    --brand-accent-300: #fde047;
-    --brand-accent-400: #facc15;
-    --brand-accent-500: #eab308;
-    --brand-accent-600: #ca8a04;
-    --brand-accent-700: #a16207;
-    --brand-accent-800: #854d0e;
-    --brand-accent-900: #713f12;
-    --brand-accent-950: #422006;
-    
-    --brand-neutral-50: #f8fafc;
-    --brand-neutral-100: #f1f5f9;
-    --brand-neutral-200: #e2e8f0;
-    --brand-neutral-300: #cbd5e1;
-    --brand-neutral-400: #94a3b8;
-    --brand-neutral-500: #64748b;
-    --brand-neutral-600: #475569;
-    --brand-neutral-700: #334155;
-    --brand-neutral-800: #1e293b;
-    --brand-neutral-900: #0f172a;
-    --brand-neutral-950: #020617;
-    
-    /* Status Colors */
-    --brand-success: #22c55e;
-    --brand-warning: #eab308;
-    --brand-error: #ef4444;
-    --brand-info: #3b82f6;
-    
-    /* Semantic Color Mapping - Light Mode */
-    --background: var(--brand-neutral-50);
-    --foreground: var(--brand-neutral-900);
-    --card: #ffffff;
-    --card-foreground: var(--brand-neutral-800);
-    --surface: #ffffff;
-    --surface-foreground: var(--brand-neutral-800);
-    --primary: var(--brand-primary-600);
-    --primary-foreground: #ffffff;
-    --secondary: var(--brand-secondary-500);
-    --secondary-foreground: #ffffff;
-    --accent: var(--brand-accent-500);
-    --accent-foreground: var(--brand-neutral-900);
-    --muted: var(--brand-neutral-100);
-    --muted-foreground: var(--brand-neutral-600);
-    --border: var(--brand-neutral-200);
-    --input: var(--brand-neutral-200);
-    --ring: var(--brand-primary-500);
-    
-    /* Border Radius */
-    --radius-sm: 0.25rem;
-    --radius-base: 0.375rem;
-    --radius-md: 0.5rem;
-    --radius-lg: 0.75rem;
-    --radius-xl: 1rem;
-  }
-  
->>>>>>> 9e9fd85e
   .dark {
     /* Semantic Color Mapping - Dark Mode */
     --background: var(--brand-neutral-950);
@@ -179,8 +92,21 @@
     -webkit-font-smoothing: antialiased;
     -moz-osx-font-smoothing: grayscale;
     @apply bg-background text-foreground;
-<<<<<<< HEAD
-    }
+  }
+  
+  code {
+    font-family: 'SF Mono', Monaco, Inconsolata, 'Roboto Mono', monospace;
+  }
+}
+
+@layer utilities {
+  /* Disable animations in test mode */
+  .test-mode * {
+    animation-duration: 0.01ms !important;
+    animation-iteration-count: 1 !important;
+    transition-duration: 0.01ms !important;
+    scroll-behavior: auto !important;
+  }
 }
 
 /* Toast animation */
@@ -197,21 +123,4 @@
 
 .animate-slide-up {
   animation: slide-up 0.3s ease-out;
-=======
-  }
-  
-  code {
-    font-family: 'SF Mono', Monaco, Inconsolata, 'Roboto Mono', monospace;
-  }
-}
-
-@layer utilities {
-  /* Disable animations in test mode */
-  .test-mode * {
-    animation-duration: 0.01ms !important;
-    animation-iteration-count: 1 !important;
-    transition-duration: 0.01ms !important;
-    scroll-behavior: auto !important;
-  }
->>>>>>> 9e9fd85e
 }