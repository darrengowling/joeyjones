<<<<<<< HEAD
import { useState, useEffect, lazy, Suspense } from "react";
import "@/App.css";
import { BrowserRouter, Routes, Route, useNavigate } from "react-router-dom";
import axios from "axios";
import toast, { Toaster } from "react-hot-toast";
import { formatCurrency } from "./utils/currency";
import { setUser as setSentryUser, clearUser as clearSentryUser, captureException, addBreadcrumb } from "./utils/sentry";
import { clearSocketUser } from "./utils/socket";

// Lazy load route components for better performance (Production Hardening Day 11)
const CreateLeague = lazy(() => import("./pages/CreateLeague"));
const ClubsList = lazy(() => import("./pages/ClubsList"));
const LeagueDetail = lazy(() => import("./pages/LeagueDetail"));
const AuctionRoom = lazy(() => import("./pages/AuctionRoom"));
const MyCompetitions = lazy(() => import("./pages/MyCompetitions"));
const CompetitionDashboard = lazy(() => import("./pages/CompetitionDashboard"));
const Help = lazy(() => import("./pages/Help"));

// Debug footer for quick sanity checks
import DebugFooter from "./components/DebugFooter";

// Loading component for lazy-loaded routes
const PageLoader = () => (
  <div className="min-h-screen flex items-center justify-center bg-gray-50">
    <div className="text-center">
      <div className="animate-spin rounded-full h-12 w-12 border-b-2 border-blue-600 mx-auto mb-4"></div>
      <p className="text-gray-600">Loading...</p>
    </div>
  </div>
);
=======
import { useState, useEffect } from "react";
import "./App.css";
import { BrowserRouter, Routes, Route, useNavigate } from "react-router-dom";
import axios from "axios";
import CreateLeague from "./pages/CreateLeague";
import ClubsList from "./pages/ClubsList";
import LeagueDetail from "./pages/LeagueDetail";
import AuctionRoom from "./pages/AuctionRoom";
// Temporarily commented out theme imports
// import { ThemeProvider } from "./hooks/useTheme";
// import { ThemeToggle } from "./components/ThemeToggle";
// import { brandTokens } from "./brand/brand.ts";
>>>>>>> 9e9fd85e

const BACKEND_URL = process.env.REACT_APP_BACKEND_URL;
const API = `${BACKEND_URL}/api`;

// Configure axios to include JWT token in all requests
axios.interceptors.request.use(
  (config) => {
    const accessToken = localStorage.getItem("accessToken");
    if (accessToken) {
      config.headers.Authorization = `Bearer ${accessToken}`;
    }
    // Maintain backward compatibility with X-User-ID header for existing functionality
    const user = localStorage.getItem("user");
    if (user) {
      const userData = JSON.parse(user);
      config.headers["X-User-ID"] = userData.id;
    }
    return config;
  },
  (error) => {
    return Promise.reject(error);
  }
);

// Add response interceptor to handle token refresh on 401
axios.interceptors.response.use(
  (response) => response,
  async (error) => {
    const originalRequest = error.config;

    // Capture API errors in Sentry
    if (error.response) {
      // Server responded with error status
      captureException(error, {
        url: originalRequest?.url,
        method: originalRequest?.method,
        status: error.response.status,
        data: error.response.data,
      });
    } else if (error.request) {
      // Request was made but no response
      captureException(error, {
        url: originalRequest?.url,
        method: originalRequest?.method,
        message: "No response from server",
      });
    }

    // If 401 and we haven't retried yet, try to refresh token
    if (error.response?.status === 401 && !originalRequest._retry) {
      originalRequest._retry = true;

      try {
        const refreshToken = localStorage.getItem("refreshToken");
        if (refreshToken) {
          const response = await axios.post(`${API}/auth/refresh`, {
            refreshToken: refreshToken,
          });

          const { accessToken } = response.data;
          localStorage.setItem("accessToken", accessToken);

          // Retry original request with new token
          originalRequest.headers.Authorization = `Bearer ${accessToken}`;
          return axios(originalRequest);
        }
      } catch (refreshError) {
        // Refresh failed, clear auth and redirect to login
        localStorage.removeItem("accessToken");
        localStorage.removeItem("refreshToken");
        localStorage.removeItem("user");
        clearSentryUser();
        window.location.href = "/";
        return Promise.reject(refreshError);
      }
    }

    return Promise.reject(error);
  }
);

const Home = () => {
  const navigate = useNavigate();
  const [user, setUser] = useState(null);

  // Set test mode attribute on HTML element to disable animations
  useEffect(() => {
    const isTestMode = 
      process.env.REACT_APP_TEST_MODE === 'true' ||
      process.env.NODE_ENV === 'test' ||
      window.location.search.includes('test-mode=true') ||
      localStorage.getItem('test-mode') === 'true';
    
    if (isTestMode) {
      document.documentElement.setAttribute('data-test-mode', 'true');
    } else {
      document.documentElement.removeAttribute('data-test-mode');
    }
  }, []);
  const [showUserDialog, setShowUserDialog] = useState(false);
  const [showCreateLeagueDialog, setShowCreateLeagueDialog] = useState(false);
  const [showJoinLeagueDialog, setShowJoinLeagueDialog] = useState(false);
  const [userForm, setUserForm] = useState({ name: "", email: "" });
  const [authLoading, setAuthLoading] = useState(false);
  const [authError, setAuthError] = useState("");
  const [authStep, setAuthStep] = useState("email"); // "email" or "token"
  const [magicToken, setMagicToken] = useState(""); // Token returned from magic link endpoint
  const [tokenInput, setTokenInput] = useState(""); // User's token input
  const [creatingLeague, setCreatingLeague] = useState(false);
  const [joiningLeague, setJoiningLeague] = useState(false);
  const [leagues, setLeagues] = useState([]);
  const [sports, setSports] = useState([]);
  const [leagueForm, setLeagueForm] = useState({
    name: "",
    sportKey: "football", // Default to football
    competitionCode: "PL", // Default to Premier League
    budget: 500000000, // £500m default budget
    minManagers: 2,
    maxManagers: 8,
    clubSlots: 3,
    timerSeconds: 30, // Prompt D: Default 30s timer
    antiSnipeSeconds: 10, // Prompt D: Default 10s anti-snipe
  });
  const [budgetDisplay, setBudgetDisplay] = useState("500"); // Display in millions
  const [inviteToken, setInviteToken] = useState("");
  const [userCompetitions, setUserCompetitions] = useState([]);
  const [showCompetitionsCTA, setShowCompetitionsCTA] = useState(false);

  useEffect(() => {
    loadSports();
    
    // Load user from localStorage
    const storedUser = localStorage.getItem("user");
    if (storedUser) {
      try {
        const userData = JSON.parse(storedUser);
        setUser(userData);
      } catch (e) {
        console.error("Error parsing user data:", e);
      }
    }
  }, []);

  // Load leagues and user competitions when user changes
  useEffect(() => {
    if (user) {
      loadLeagues();
      loadUserCompetitions(user.id);
    } else {
      setLeagues([]);
    }
    // eslint-disable-next-line react-hooks/exhaustive-deps
  }, [user]);

  const loadUserCompetitions = async (userId) => {
    try {
      const response = await axios.get(`${API}/me/competitions`, {
        params: { userId }
      });
      setUserCompetitions(response.data);
      
      // Show CTA if user has leagues and no active auction
      const hasLeagues = response.data.length > 0;
      const hasActiveAuction = response.data.some(comp => comp.status === "auction_live");
      setShowCompetitionsCTA(hasLeagues && !hasActiveAuction);
    } catch (e) {
      console.error("Error loading user competitions:", e);
    }
  };

  const loadSports = async () => {
    try {
      const response = await axios.get(`${API}/sports`);
      setSports(response.data);
    } catch (e) {
      console.error("Error loading sports:", e);
    }
  };

  const loadLeagues = async () => {
    try {
      // If user is logged in, show only their leagues
      if (user) {
        const response = await axios.get(`${API}/me/competitions`, {
          params: { userId: user.id }
        });
        
        // Get full details for each league
        const leaguesWithDetails = await Promise.all(
          response.data.map(async (comp) => {
            try {
              const leagueResponse = await axios.get(`${API}/leagues/${comp.leagueId}`);
              const participantsResponse = await axios.get(`${API}/leagues/${comp.leagueId}/participants`);
              return {
                ...leagueResponse.data,
                participantCount: participantsResponse.data.count || 0
              };
            } catch (err) {
              console.error(`Error loading league ${comp.leagueId}:`, err);
              return null;
            }
          })
        );
        
        // Filter out any failed requests
        setLeagues(leaguesWithDetails.filter(league => league !== null));
      } else {
        // If not logged in, show no leagues (they need to log in first)
        setLeagues([]);
      }
    } catch (e) {
      console.error("Error loading leagues:", e);
    }
  };

  const handleAuth = async (e) => {
    e.preventDefault();
    setAuthLoading(true);
    setAuthError("");

    // Step 1: Request magic link
    if (authStep === "email") {
      if (!userForm.email || !userForm.email.includes("@")) {
        setAuthError("Please enter a valid email address");
        setAuthLoading(false);
        return;
      }

      try {
        // Request magic link
        const response = await axios.post(`${API}/auth/magic-link`, {
          email: userForm.email.trim().toLowerCase(),
        });

        // Store the token (in pilot mode, it's returned directly)
        setMagicToken(response.data.token);
        setAuthStep("token");
        setAuthError("");
        toast.success("Magic link generated! Enter the token below.");
      } catch (error) {
        console.error("Magic link generation error:", error);
        const errorMessage = error.response?.data?.detail || error.message || "Unable to send magic link. Check your email address and internet connection, then try again.";
        setAuthError(errorMessage);
      } finally {
        setAuthLoading(false);
      }
      return;
    }

    // Step 2: Verify magic link token
    if (authStep === "token") {
      if (!tokenInput.trim()) {
        setAuthError("Please enter the magic link token");
        setAuthLoading(false);
        return;
      }

      try {
        // Verify magic link and get JWT tokens
        const response = await axios.post(`${API}/auth/verify-magic-link`, {
          email: userForm.email.trim().toLowerCase(),
          token: tokenInput.trim(),
        });

        const { accessToken, refreshToken, user } = response.data;

        // Store tokens and user data
        localStorage.setItem("accessToken", accessToken);
        localStorage.setItem("refreshToken", refreshToken);
        localStorage.setItem("user", JSON.stringify(user));

        setUser(user);
        setSentryUser(user); // Track user in Sentry
        addBreadcrumb("User signed in", { email: user.email }, "auth");
        setShowUserDialog(false);
        setUserForm({ name: "", email: "" });
        setTokenInput("");
        setAuthStep("email");
        setAuthError("");
        toast.success("Successfully signed in!");
      } catch (error) {
        console.error("Token verification error:", error);
        const errorMessage = error.response?.data?.detail || error.message || "Invalid or expired magic link token. Request a new link and try again within 15 minutes.";
        setAuthError(errorMessage);
      } finally {
        setAuthLoading(false);
      }
    }
  };

  const handleCreateCompetition = () => {
    if (!user) {
      setAuthError(""); // Clear any previous auth errors
      setShowUserDialog(true);
    } else {
      setShowCreateLeagueDialog(true);
    }
  };

  const handleCloseUserDialog = () => {
    setShowUserDialog(false);
    setUserForm({ name: "", email: "" });
    setAuthError("");
    setAuthLoading(false);
    setAuthStep("email");
    setTokenInput("");
    setMagicToken("");
  };

  const handleCreateLeague = async (e) => {
    e.preventDefault();
    if (!user) {
      toast.error("Please sign in first");
      return;
    }

    // Prompt D: Validate timer configuration
    if (leagueForm.antiSnipeSeconds >= leagueForm.timerSeconds) {
      toast.error("Anti-snipe seconds must be less than the bidding timer seconds");
      return;
    }

    if (leagueForm.timerSeconds < 15 || leagueForm.timerSeconds > 120) {
      toast.error("Bidding timer must be between 15 and 120 seconds");
      return;
    }

    if (leagueForm.antiSnipeSeconds < 0 || leagueForm.antiSnipeSeconds > 30) {
      toast.error("Anti-snipe must be between 0 and 30 seconds");
      return;
    }

    setCreatingLeague(true);
    try {
      const response = await axios.post(`${API}/leagues`, {
        ...leagueForm,
        commissionerId: user.id,
      });
      
      // Auto-join as commissioner
      await axios.post(`${API}/leagues/${response.data.id}/join`, {
        userId: user.id,
        inviteToken: response.data.inviteToken,
      });
      
      toast.success(`Competition created! Invite token: ${response.data.inviteToken}`);
      setShowCreateLeagueDialog(false);
      loadLeagues();
      navigate(`/league/${response.data.id}`);
    } catch (e) {
      console.error("Error creating league:", e);
      const errorMessage = e.response?.data?.detail || e.message || "Unable to create competition. Check your internet connection and try again.";
      toast.error(errorMessage);
    } finally {
      setCreatingLeague(false);
    }
  };

  const handleJoinLeague = async (e) => {
    e.preventDefault();
    if (!user) {
      toast.error("Please sign in first");
      return;
    }

    setJoiningLeague(true);
    try {
      // Trim whitespace and normalize token (handle copy-paste issues)
      const normalizedToken = inviteToken.trim();
      
      if (!normalizedToken) {
        toast.error("Please enter an invite token");
        setJoiningLeague(false);
        return;
      }

      // Find league by invite token using dedicated endpoint (fixes issue with 100+ leagues)
      const tokenSearchResponse = await axios.get(`${API}/leagues/by-token/${normalizedToken}`);
      
      if (!tokenSearchResponse.data.found) {
        toast.error(`Invalid invite token "${normalizedToken}". Please check with your commissioner.`);
        setJoiningLeague(false);
        return;
      }

      const league = tokenSearchResponse.data.league;

      await axios.post(`${API}/leagues/${league.id}/join`, {
        userId: user.id,
        inviteToken: normalizedToken, // Send trimmed token to backend
      });

      toast.success(`Successfully joined "${league.name}"! Ready to start bidding.`);
      setShowJoinLeagueDialog(false);
      setInviteToken("");
      loadLeagues();
      navigate(`/league/${league.id}`);
    } catch (e) {
      console.error("Error joining league:", e);
      // Show the backend error message which includes helpful details
      const errorMsg = e.response?.data?.detail || "Unable to join league. Check your invite code (8 characters) or ask the commissioner to resend it.";
      toast.error(errorMsg);
    } finally {
      setJoiningLeague(false);
    }
  };

  const handleDeleteLeague = async (league, e) => {
    e.stopPropagation(); // Prevent navigation to league detail
    
    if (!user) {
      toast.error("Please sign in first");
      return;
    }

    if (league.commissionerId !== user.id) {
      toast.error("Only the commissioner can delete this league");
      return;
    }

    const confirmed = window.confirm(
      `Are you sure you want to delete "${league.name}"? This action cannot be undone.`
    );

    if (!confirmed) return;

    try {
      await axios.delete(`${API}/leagues/${league.id}?user_id=${user.id}`);
      toast.success("League deleted successfully");
      loadLeagues();
    } catch (e) {
      console.error("Error deleting league:", e);
      toast.error(e.response?.data?.detail || "Error deleting league");
    }
  };

  useEffect(() => {
    const savedUser = localStorage.getItem("user");
    if (savedUser) {
      setUser(JSON.parse(savedUser));
    }
  }, []);

  return (
    <div className="min-h-screen bg-gradient-to-br from-blue-900 via-blue-800 to-indigo-900">
      {/* User Dialog */}
      {showUserDialog && (
        <div className="fixed inset-0 bg-black bg-opacity-50 flex items-center justify-center z-50 pointer-events-auto">
          <div className="bg-white rounded-lg p-8 max-w-md w-full mx-4">
            <div className="flex justify-between items-center mb-4">
              <h2 className="text-2xl font-bold text-gray-900">Enter Your Details</h2>
              <button
                onClick={handleCloseUserDialog}
                className="btn btn-secondary text-gray-500 hover:text-gray-700"
              >
                ✕
              </button>
            </div>
            {authError && (
              <div className="mb-4 p-3 bg-red-100 border border-red-400 text-red-700 rounded-lg">
                {authError}
              </div>
            )}
            <form onSubmit={handleAuth}>
              {authStep === "email" ? (
                <>
                  {/* Step 1: Email Input */}
                  <div className="mb-6">
                    <label className="block text-gray-700 mb-2 font-medium">Email Address</label>
                    <input
                      type="email"
                      inputMode="email"
                      placeholder="your.email@example.com"
                      className="w-full px-4 py-3 border rounded-lg focus:outline-none focus:ring-2 focus:ring-blue-500 disabled:bg-gray-100 text-[16px]"
                      value={userForm.email}
                      onChange={(e) => setUserForm({ ...userForm, email: e.target.value })}
                      data-testid="user-email-input"
                      disabled={authLoading}
                      required
                      maxLength="100"
                    />
                    <p className="text-sm text-gray-500 mt-2">
                      We&apos;ll send you a magic link to sign in securely
                    </p>
                  </div>
                  <button
                    type="submit"
                    className="btn btn-primary w-full bg-blue-600 text-white py-3 rounded-lg hover:bg-blue-700 disabled:opacity-50 disabled:cursor-not-allowed font-medium"
                    data-testid="request-magic-link-button"
                    disabled={authLoading}
                  >
                    {authLoading ? "Generating Magic Link..." : "Send Magic Link"}
                  </button>
                </>
              ) : (
                <>
                  {/* Step 2: Token Input */}
                  <div className="mb-4 p-4 bg-green-50 border border-green-200 rounded-lg">
                    <div className="flex items-center gap-2 mb-3">
                      <span className="text-lg">🎯</span>
                      <p className="text-sm text-green-800 font-semibold">Magic Link Generated!</p>
                    </div>
                    
                    <div className="flex flex-wrap items-center gap-2 mb-3">
                      <span className="text-sm text-green-700 font-medium">Your Token:</span>
                      <code className="bg-white px-3 py-1.5 rounded font-mono text-sm border border-green-200">
                        {magicToken}
                      </code>
                      <button
                        onClick={() => {
                          navigator.clipboard.writeText(magicToken);
                          toast.success("Token copied!");
                        }}
                        className="px-3 py-1.5 bg-green-600 text-white rounded text-sm hover:bg-green-700 transition-colors font-medium"
                        title="Copy token to clipboard"
                      >
                        📋 Copy
                      </button>
                    </div>
                    
                    <p className="text-xs text-green-600">
                      (In production, this would be sent to your email)
                    </p>
                  </div>
                  <div className="mb-6">
                    <label className="block text-gray-700 mb-2 font-medium">Enter Magic Link Token</label>
                    <input
                      type="text"
                      placeholder="Paste your token here"
                      className="w-full px-4 py-3 border rounded-lg focus:outline-none focus:ring-2 focus:ring-blue-500 disabled:bg-gray-100 font-mono text-sm"
                      value={tokenInput}
                      onChange={(e) => setTokenInput(e.target.value)}
                      data-testid="magic-token-input"
                      disabled={authLoading}
                      required
                    />
                    <p className="text-sm text-gray-500 mt-2">
                      Token expires in 15 minutes
                    </p>
                  </div>
                  <div className="flex gap-3">
                    <button
                      type="button"
                      onClick={() => {
                        setAuthStep("email");
                        setTokenInput("");
                        setMagicToken("");
                        setAuthError("");
                      }}
                      className="btn btn-outline flex-1 border border-gray-300 text-gray-700 py-3 rounded-lg hover:bg-gray-50 disabled:opacity-50"
                      disabled={authLoading}
                    >
                      Back
                    </button>
                    <button
                      type="submit"
                      className="btn btn-primary flex-1 bg-blue-600 text-white py-3 rounded-lg hover:bg-blue-700 disabled:opacity-50 disabled:cursor-not-allowed font-medium"
                      data-testid="verify-magic-link-button"
                      disabled={authLoading}
                    >
                      {authLoading ? "Verifying..." : "Verify & Sign In"}
                    </button>
                  </div>
                </>
              )}
            </form>
          </div>
        </div>
      )}

      {/* Create League Dialog */}
      {showCreateLeagueDialog && (
        <div className="fixed inset-0 bg-black bg-opacity-50 flex items-center justify-center z-50 pointer-events-auto">
          <div className="bg-white rounded-lg p-8 max-w-md w-full mx-4 max-h-[90dvh] overflow-y-auto app-card">
            <div className="flex justify-between items-center mb-4">
              <h2 className="text-2xl font-bold text-gray-900">Create Your Competition</h2>
              <button
                onClick={() => setShowCreateLeagueDialog(false)}
                className="btn btn-secondary text-gray-500 hover:text-gray-700 min-w-[44px] min-h-[44px]"
                aria-label="Close dialog"
              >
                ✕
              </button>
            </div>
            <form onSubmit={handleCreateLeague}>
              <div className="mb-6">
                <label className="block text-gray-700 mb-2 font-semibold">League Name</label>
                <input
                  type="text"
                  className="w-full px-4 py-2 border rounded-lg focus:outline-none focus:ring-2 focus:ring-blue-500"
                  value={leagueForm.name}
                  onChange={(e) => setLeagueForm({ ...leagueForm, name: e.target.value })}
                  required
                  data-testid="league-name-input"
                />
              </div>

              <div className="mb-6">
                <label className="block text-gray-700 mb-2 font-semibold">Sport</label>
                <select
                  className="w-full px-4 py-3 border rounded-lg focus:outline-none focus:ring-2 focus:ring-blue-500 text-[16px]"
                  value={leagueForm.sportKey}
                  onChange={(e) => setLeagueForm({ ...leagueForm, sportKey: e.target.value })}
                  data-testid="create-sport-select"
                >
                  <option value="football">⚽ Football</option>
                  {sports.find(s => s.key === 'cricket') && (
                    <option value="cricket">🏏 Cricket</option>
                  )}
                </select>
                <p className="text-sm text-gray-500 mt-2">
                  Choose the sport for your competition
                </p>
              </div>

              {/* Competition Selector (Football Only) */}
              {leagueForm.sportKey === "football" && (
                <div className="mb-6">
                  <label className="block text-gray-700 mb-2 font-semibold">Competition</label>
                  <select
                    className="w-full px-4 py-2 border rounded-lg focus:outline-none focus:ring-2 focus:ring-blue-500"
                    value={leagueForm.competitionCode || "PL"}
                    onChange={(e) => setLeagueForm({ ...leagueForm, competitionCode: e.target.value })}
                    data-testid="create-competition-select"
                  >
                    <option value="PL">🏴󠁧󠁢󠁥󠁮󠁧󠁿 Premier League</option>
                    <option value="CL">🏆 Champions League</option>
                    <option value="AFCON">🌍 AFCON</option>
                  </select>
                  <p className="text-sm text-gray-500 mt-2">
                    Select which competition to run
                  </p>
                </div>
              )}

              <div className="mb-6">
                <label className="block text-gray-700 mb-2 font-semibold">
                  Budget per Manager
                </label>
                <div className="flex items-center gap-2">
                  <button
                    type="button"
                    onClick={() => {
                      const currentMillions = leagueForm.budget / 1000000;
                      const newMillions = Math.max(10, currentMillions - 10);
                      setLeagueForm({ ...leagueForm, budget: newMillions * 1000000 });
                      setBudgetDisplay(newMillions.toString());
                    }}
                    className="px-4 py-3 bg-gray-200 hover:bg-gray-300 rounded-lg font-bold text-xl"
                  >
                    −
                  </button>
                  <div className="flex-1 relative">
                    <input
                      type="text"
                      className="w-full px-4 py-2 border rounded-lg focus:outline-none focus:ring-2 focus:ring-blue-500 text-center font-semibold text-lg"
                      value={budgetDisplay}
                      onChange={(e) => {
                        const value = e.target.value.replace(/[^0-9]/g, '');
                        setBudgetDisplay(value);
                        if (value) {
                          setLeagueForm({ ...leagueForm, budget: Number(value) * 1000000 });
                        }
                      }}
                      required
                      data-testid="league-budget-input"
                    />
                    <span className="absolute right-3 top-1/2 -translate-y-1/2 text-gray-600 font-semibold">m</span>
                  </div>
                  <button
                    type="button"
                    onClick={() => {
                      const currentMillions = leagueForm.budget / 1000000;
                      const newMillions = currentMillions + 10;
                      setLeagueForm({ ...leagueForm, budget: newMillions * 1000000 });
                      setBudgetDisplay(newMillions.toString());
                    }}
                    className="px-4 py-3 bg-gray-200 hover:bg-gray-300 rounded-lg font-bold text-xl"
                  >
                    +
                  </button>
                </div>
                <p className="text-sm text-gray-500 mt-2">
                  Current: {formatCurrency(leagueForm.budget)} (adjust in £10m increments)
                </p>
              </div>

              <div className="grid grid-cols-2 gap-4 mb-6">
                <div>
                  <label className="block text-gray-700 mb-2 font-semibold">Min Managers</label>
                  <input
                    type="number"
                    inputMode="numeric"
                    pattern="[0-9]*"
                    className="w-full px-4 py-2 border rounded-lg focus:outline-none focus:ring-2 focus:ring-blue-500 text-[16px]"
                    value={leagueForm.minManagers}
                    onChange={(e) => setLeagueForm({ ...leagueForm, minManagers: Number(e.target.value) })}
                    min="2"
                    max="8"
                    required
                    data-testid="league-min-managers-input"
                  />
                </div>

                <div>
                  <label className="block text-gray-700 mb-2 font-semibold">Max Managers</label>
                  <input
                    type="number"
                    inputMode="numeric"
                    pattern="[0-9]*"
                    className="w-full px-4 py-2 border rounded-lg focus:outline-none focus:ring-2 focus:ring-blue-500 text-[16px]"
                    value={leagueForm.maxManagers}
                    onChange={(e) => setLeagueForm({ ...leagueForm, maxManagers: Number(e.target.value) })}
                    min="2"
                    max="8"
                    required
                    data-testid="league-max-managers-input"
                  />
                </div>
              </div>

              <div className="mb-6">
                <label className="block text-gray-700 mb-2 font-semibold">
                  {sports.find(s => s.key === leagueForm.sportKey)?.uiHints.assetPlural || "Assets"} per Manager (1-10)
                </label>
                <input
                  type="number"
                  inputMode="numeric"
                  pattern="[0-9]*"
                  className="w-full px-4 py-3 border rounded-lg focus:outline-none focus:ring-2 focus:ring-blue-500 text-[16px]"
                  value={leagueForm.clubSlots}
                  onChange={(e) => {
                    const val = e.target.value;
                    if (val === '') {
                      setLeagueForm({ ...leagueForm, clubSlots: '' });
                    } else {
                      const numVal = parseInt(val, 10);
                      if (!isNaN(numVal)) {
                        setLeagueForm({ ...leagueForm, clubSlots: numVal });
                      }
                    }
                  }}
                  onBlur={(e) => {
                    if (e.target.value === '' || parseInt(e.target.value, 10) < 1) {
                      setLeagueForm({ ...leagueForm, clubSlots: 1 });
                    }
                  }}
                  min="1"
                  max="10"
                  required
                  data-testid="league-club-slots-input"
                />
              </div>

              {/* Prompt D: Timer Configuration */}
              <div className="grid md:grid-cols-2 gap-4 mb-6">
                <div>
                  <label className="block text-gray-700 mb-2 font-semibold">Bidding Timer (seconds)</label>
                  <input
                    type="number"
                    inputMode="numeric"
                    pattern="[0-9]*"
                    className="w-full px-4 py-3 border rounded-lg focus:outline-none focus:ring-2 focus:ring-blue-500 text-[16px]"
                    value={leagueForm.timerSeconds}
                    onChange={(e) => {
                      const val = e.target.value;
                      if (val === '') {
                        setLeagueForm({ ...leagueForm, timerSeconds: '' });
                      } else {
                        const numVal = parseInt(val, 10);
                        if (!isNaN(numVal)) {
                          setLeagueForm({ ...leagueForm, timerSeconds: numVal });
                        }
                      }
                    }}
                    onBlur={(e) => {
                      if (e.target.value === '' || parseInt(e.target.value, 10) < 15) {
                        setLeagueForm({ ...leagueForm, timerSeconds: 15 });
                      }
                    }}
                    min="15"
                    max="120"
                    required
                    data-testid="league-timer-seconds-input"
                  />
                  <p className="text-sm text-gray-500 mt-2">15-120 seconds</p>
                </div>
                <div>
                  <label className="block text-gray-700 mb-2 font-semibold">Anti-Snipe (seconds)</label>
                  <input
                    type="number"
                    inputMode="numeric"
                    pattern="[0-9]*"
                    className="w-full px-4 py-3 border rounded-lg focus:outline-none focus:ring-2 focus:ring-blue-500 text-[16px]"
                    value={leagueForm.antiSnipeSeconds}
                    onChange={(e) => {
                      const val = e.target.value;
                      if (val === '') {
                        setLeagueForm({ ...leagueForm, antiSnipeSeconds: '' });
                      } else {
                        const numVal = parseInt(val, 10);
                        if (!isNaN(numVal)) {
                          setLeagueForm({ ...leagueForm, antiSnipeSeconds: numVal });
                        }
                      }
                    }}
                    onBlur={(e) => {
                      if (e.target.value === '' || parseInt(e.target.value, 10) < 0) {
                        setLeagueForm({ ...leagueForm, antiSnipeSeconds: 0 });
                      }
                    }}
                    min="0"
                    max="30"
                    required
                    data-testid="league-anti-snipe-input"
                  />
                  <p className="text-sm text-gray-500 mt-2">0-30 seconds, must be less than timer</p>
                </div>
              </div>

              <button
                type="submit"
                className="btn btn-primary w-full bg-blue-600 text-white py-3 rounded-lg hover:bg-blue-700 font-semibold text-lg disabled:opacity-50 disabled:cursor-not-allowed"
                data-testid="create-league-submit"
                disabled={creatingLeague}
              >
                {creatingLeague ? "Creating Competition..." : "Create Competition"}
              </button>
            </form>
          </div>
        </div>
      )}

      {/* Join League Dialog */}
      {showJoinLeagueDialog && (
        <div className="fixed inset-0 bg-black bg-opacity-50 flex items-center justify-center z-50 pointer-events-auto">
          <div className="bg-white rounded-lg p-8 max-w-md w-full mx-4">
            <div className="flex justify-between items-center mb-4">
              <h2 className="text-2xl font-bold text-gray-900">Join the Competition</h2>
              <button
                onClick={() => setShowJoinLeagueDialog(false)}
                className="btn btn-secondary text-gray-500 hover:text-gray-700"
              >
                ✕
              </button>
            </div>
            <form onSubmit={handleJoinLeague}>
              <div className="mb-4">
                <label className="block text-gray-700 mb-2 font-semibold">Invite Token</label>
                <input
                  type="text"
                  className="w-full px-4 py-2 border rounded-lg focus:outline-none focus:ring-2 focus:ring-blue-500"
                  placeholder="Enter 8-character invite token"
                  value={inviteToken}
                  onChange={(e) => setInviteToken(e.target.value)}
                  maxLength={8}
                  required
                  data-testid="invite-token-input"
                />
                <p className="text-sm text-gray-500 mt-2">
                  Get the invite token from your competition commissioner to join the strategic arena
                </p>
              </div>

              <button
                type="submit"
                className="btn btn-primary w-full bg-blue-600 text-white py-3 rounded-lg hover:bg-blue-700 font-semibold disabled:opacity-50 disabled:cursor-not-allowed"
                data-testid="join-league-submit"
                disabled={joiningLeague}
              >
                {joiningLeague ? "Joining Competition..." : "Join the Competition"}
              </button>
            </form>
          </div>
        </div>
      )}

      {/* Header */}
<<<<<<< HEAD
      <div className="bg-white shadow-md app-header">
        <div className="container-narrow mx-auto px-4 py-4 flex justify-between items-center">
          <span data-testid="nav-brand" className="h2 text-lg md:text-2xl">Sport X</span>
          {user ? (
            <div className="flex items-center gap-2 md:gap-4">
              {/* Desktop view - show all items */}
              <div className="hidden md:flex items-center gap-4">
                {/* Prompt 6: Feature flag - hide My Competitions nav if flag off */}
                {process.env.REACT_APP_FEATURE_MY_COMPETITIONS === 'true' && (
                  <button
                    onClick={() => navigate("/app/my-competitions")}
                    className="btn btn-secondary text-sm text-blue-600 hover:underline font-semibold"
                    data-testid="nav-my-competitions"
                  >
                    My Competitions
                  </button>
                )}
                <button
                  onClick={() => navigate("/help")}
                  className="btn btn-secondary text-sm text-gray-600 hover:text-gray-800 hover:underline"
                  data-testid="nav-help"
                >
                  Help
                </button>
                <span className="text-gray-700 text-sm">
=======
      <div className="bg-white shadow-md">
        <div className="container mx-auto px-4 py-4 flex justify-between items-center">
          <h1 className="text-2xl font-bold text-blue-900">Friends of PIFA</h1>
          <div className="flex items-center gap-4">
            {user ? (
              <div className="flex items-center gap-4">
                <span className="text-gray-700">
>>>>>>> 9e9fd85e
                  <strong>{user.name}</strong> ({user.email})
                </span>
                <button
                  onClick={() => setShowUserDialog(true)}
<<<<<<< HEAD
                  className="btn btn-secondary text-sm text-blue-600 hover:underline"
                >
                  Change
                </button>
                <button
                  onClick={() => {
                    localStorage.removeItem("user");
                    localStorage.removeItem("accessToken");
                    localStorage.removeItem("refreshToken");
                    setUser(null);
                    clearSentryUser(); // Clear Sentry user context
                    clearSocketUser(); // Clear Socket.IO user context
                    addBreadcrumb("User signed out", {}, "auth");
                    toast.success("Signed out successfully");
                  }}
                  className="btn btn-secondary text-sm text-red-600 hover:underline"
                  data-testid="logout-button"
                >
                  Logout
                </button>
              </div>
              
              {/* Mobile view - show condensed */}
              <div className="flex md:hidden items-center gap-2">
                <span className="text-gray-700 text-xs truncate max-w-[120px]">
                  <strong>{user.name}</strong>
                </span>
                {process.env.REACT_APP_FEATURE_MY_COMPETITIONS === 'true' && (
                  <button
                    onClick={() => navigate("/app/my-competitions")}
                    className="btn btn-secondary text-xs px-2 py-1 text-blue-600 hover:underline"
                    data-testid="nav-my-competitions"
                  >
                    My Comps
                  </button>
                )}
                <button
                  onClick={() => navigate("/help")}
                  className="btn btn-secondary text-xs px-2 py-1 text-gray-600 hover:underline"
                  data-testid="nav-help"
                >
                  Help
                </button>
                <button
                  onClick={() => {
                    localStorage.removeItem("user");
                    localStorage.removeItem("accessToken");
                    localStorage.removeItem("refreshToken");
                    setUser(null);
                    clearSentryUser(); // Clear Sentry user context
                    clearSocketUser(); // Clear Socket.IO user context
                    addBreadcrumb("User signed out", {}, "auth");
                    toast.success("Signed out successfully");
                  }}
                  className="btn btn-danger text-xs px-2 py-1 text-red-600 hover:underline"
                  data-testid="logout-button"
                >
                  Logout
                </button>
              </div>
            </div>
          ) : (
            <div className="flex items-center gap-3">
              <button
                onClick={() => navigate("/help")}
                className="btn btn-secondary text-sm text-gray-600 hover:text-gray-800 hover:underline"
                data-testid="nav-help-logged-out"
              >
                Help
              </button>
              <button
                onClick={() => setShowUserDialog(true)}
                className="btn btn-primary bg-blue-600 text-white px-4 py-2 rounded-lg hover:bg-blue-700 text-sm md:text-base"
                data-testid="login-button"
              >
                Sign In
              </button>
            </div>
          )}
        </div>
      </div>

      {/* CTA Banner - Show if user has leagues but no active auction - Prompt 6: Feature flag protected */}
      {user && showCompetitionsCTA && process.env.REACT_APP_FEATURE_MY_COMPETITIONS === 'true' && (
        <div className="bg-gradient-to-r from-blue-500 to-purple-600 text-white py-3 shadow-md">
          <div className="container-narrow mx-auto px-4 flex justify-between items-center">
            <div className="flex items-center gap-3">
              <span className="text-2xl">🏆</span>
              <span className="font-semibold">Jump back in: Check your competitions!</span>
            </div>
            <button
              onClick={() => navigate("/app/my-competitions")}
              className="bg-white text-blue-600 px-4 py-2 rounded-lg font-semibold hover:bg-gray-100 transition-colors"
            >
              View My Competitions
            </button>
          </div>
=======
                  className="text-sm text-blue-600 hover:underline"
                >
                  Sign Out
                </button>
              </div>
            ) : (
              <button
                onClick={() => setShowUserDialog(true)}
                className="bg-blue-600 text-white px-4 py-2 rounded-lg hover:bg-blue-700"
              >
                Sign In
              </button>
            )}
>>>>>>> 9e9fd85e
        </div>
      )}

      {/* Main Content */}
      <div className="container-narrow mx-auto px-4 py-8">
        <div className="bg-white rounded-lg shadow-lg p-8">
<<<<<<< HEAD
          <h2 className="h1 text-3xl font-bold mb-6 text-gray-900">Welcome to Sport X</h2>
          <p className="h2 text-lg font-semibold text-blue-900 mb-2">Sports Gaming with Friends. No Gambling. All Game.</p>
          <p className="subtle text-gray-600 mb-8">
            Bid for exclusive ownership of players and teams who score your points. Experience the thrill of sports through strategic competition and community.
=======
          <h2 className="text-3xl font-bold mb-6 text-gray-900">Welcome to Friends of PIFA</h2>
          <p className="text-gray-600 mb-8">
            Bid for exclusive ownership of UCL teams and compete with friends!
>>>>>>> 9e9fd85e
          </p>

          <div className="grid md:grid-cols-3 gap-6 mb-8">
            <button
              onClick={handleCreateCompetition}
              className="btn btn-primary bg-blue-600 text-white px-6 py-4 rounded-lg hover:bg-blue-700 text-lg font-semibold"
              data-testid="create-league-button"
            >
              Create Your Competition
            </button>
            <button
              onClick={() => {
                if (!user) {
                  setShowUserDialog(true);
                } else {
                  setShowJoinLeagueDialog(true);
                }
              }}
              className="btn btn-secondary bg-gray-100 text-gray-900 px-6 py-4 rounded-lg hover:bg-gray-200 text-lg font-semibold border border-gray-300"
              data-testid="join-league-button"
            >
              Join the Competition
            </button>
            {/* TODO: Potentially delete altogether if no purpose - just navigates to /clubs browse page */}
            <button
              onClick={() => navigate("/clubs")}
              className="btn btn-outline bg-transparent text-blue-600 px-6 py-4 rounded-lg hover:bg-blue-600 hover:text-white text-lg font-semibold border-2 border-blue-600"
              data-testid="view-clubs-button"
            >
              Explore Available Teams/Players
            </button>
          </div>

          {/* Active Leagues - Compact Horizontal Layout */}
          <div>
            <div className="flex justify-between items-center mb-4">
              <h3 className="h2 text-2xl font-bold text-gray-900">Active Leagues</h3>
              {leagues.length > 0 && (
                <p className="text-sm text-gray-500">{leagues.length} competitions</p>
              )}
            </div>
            {leagues.length === 0 ? (
              <div className="text-center py-8 bg-gray-50 rounded-lg">
                <p className="text-gray-500 text-lg">🏆 No competitions yet</p>
                <p className="text-gray-400 text-sm mt-2">Create your strategic arena to get started!</p>
              </div>
            ) : (
              <div className="overflow-x-auto pb-4">
                <div className="flex space-x-4 min-w-max">
                  {leagues.map((league) => {
                    const isCommissioner = user && league.commissionerId === user.id;
                    const sportIcon = league.sportKey === 'football' ? '⚽' : league.sportKey === 'cricket' ? '🏏' : '🏆';
                    const sportName = league.sportKey === 'football' ? 'Football' : league.sportKey === 'cricket' ? 'Cricket' : league.sportKey;
                    
                    return (
                      <div
                        key={league.id}
                        className="flex-shrink-0 w-72 border rounded-lg p-4 hover:shadow-md transition-all duration-200 cursor-pointer app-card bg-white hover:bg-gray-50"
                        onClick={() => navigate(`/league/${league.id}`)}
                        data-testid={`league-card-${league.id}`}
                      >
                        <div className="flex items-start justify-between mb-3">
                          <div className="flex items-center space-x-2">
                            <span className="text-lg">{sportIcon}</span>
                            <span className="chip bg-blue-100 text-blue-800 px-2 py-1 rounded text-xs font-medium">
                              {sportName}
                            </span>
                          </div>
                          {isCommissioner && (
                            <span className="chip bg-purple-100 text-purple-800 px-2 py-1 rounded text-xs font-medium">
                              Commissioner
                            </span>
                          )}
                        </div>
                        
                        <h4 className="text-lg font-semibold text-gray-900 mb-2 truncate" title={league.name}>
                          {league.name}
                        </h4>
                        
                        <div className="space-y-2 text-sm text-gray-600">
                          <div className="flex justify-between">
                            <span>Budget:</span>
                            <span className="font-medium">£{(league.budget / 1000000).toFixed(0)}M</span>
                          </div>
                          <div className="flex justify-between">
                            <span>Managers:</span>
                            <span className={`font-medium ${league.participantCount >= league.minManagers ? 'text-green-600' : ''}`}>
                              {league.participantCount || 0}/{league.maxManagers}
                            </span>
                          </div>
                          <div className="flex justify-between">
                            <span>Slots:</span>
                            <span className="font-medium">{league.clubSlots}</span>
                          </div>
                        </div>
                        
                        {league.participantCount >= league.minManagers && (
                          <div className="mt-3 pt-3 border-t border-gray-200">
                            <span className="text-xs text-green-600 font-medium">✓ Ready for Competition</span>
                          </div>
                        )}
                        
                        <div className="mt-3 pt-3 border-t border-gray-200">
                          <p className="text-xs text-gray-500">
                            Token: <code className="bg-gray-100 px-1 py-0.5 rounded text-xs">{league.inviteToken}</code>
                          </p>
                        </div>
                        
                        {/* Delete button for commissioners */}
                        {isCommissioner && (
                          <div className="mt-3">
                            <button
                              onClick={(e) => handleDeleteLeague(league, e)}
                              className="w-full px-3 py-2 bg-red-100 text-red-700 rounded-lg hover:bg-red-200 transition text-sm font-medium"
                              data-testid={`delete-league-${league.id}`}
                            >
                              🗑️ Delete League
                            </button>
                          </div>
                        )}
                      </div>
                    );
                  })}
                  
                  {/* Add League Card */}
                  <div
                    className="flex-shrink-0 w-72 border-2 border-dashed border-gray-300 rounded-lg p-4 hover:border-blue-400 hover:bg-blue-50 transition-all duration-200 cursor-pointer flex flex-col items-center justify-center text-center"
                    onClick={handleCreateCompetition}
                  >
                    <div className="text-4xl mb-3 text-gray-400">+</div>
                    <h4 className="text-lg font-semibold text-gray-700 mb-2">Create New Competition</h4>
                    <p className="text-sm text-gray-500">Start your own strategic arena</p>
                  </div>
                </div>
              </div>
            )}
          </div>
        </div>
      </div>
    </div>
  );
}

export default function App() {
  return (
    <BrowserRouter>
      <Toaster 
        position="top-right"
        containerStyle={{
          top: '16px',
          right: '16px',
          bottom: 'calc(64px + env(safe-area-inset-bottom))',
        }}
        toastOptions={{
          duration: 3000,
          style: {
            background: '#363636',
            color: '#fff',
            fontSize: 'var(--t-sm)',
            maxWidth: '90vw',
            wordBreak: 'break-word',
            overflowWrap: 'anywhere',
            minHeight: '44px',
            padding: '12px 16px',
          },
          success: {
            iconTheme: {
              primary: '#10B981',
              secondary: '#fff',
            },
          },
          error: {
            iconTheme: {
              primary: '#EF4444',
              secondary: '#fff',
            },
          },
        }}
      />
      <Suspense fallback={<PageLoader />}>
        <Routes>
          <Route path="/" element={<Home />} />
          <Route path="/create-league" element={<CreateLeague />} />
          <Route path="/clubs" element={<ClubsList />} />
          <Route path="/league/:leagueId" element={<LeagueDetail />} />
          <Route path="/auction/:auctionId" element={<AuctionRoom />} />
          <Route path="/app/my-competitions" element={<MyCompetitions />} />
          <Route path="/app/competitions/:leagueId" element={<CompetitionDashboard />} />
          <Route path="/competitions/:leagueId" element={<CompetitionDashboard />} />
          <Route path="/help" element={<Help />} />
        </Routes>
      </Suspense>
      <DebugFooter />
    </BrowserRouter>
  );
}<|MERGE_RESOLUTION|>--- conflicted
+++ resolved
@@ -1,4 +1,3 @@
-<<<<<<< HEAD
 import { useState, useEffect, lazy, Suspense } from "react";
 import "@/App.css";
 import { BrowserRouter, Routes, Route, useNavigate } from "react-router-dom";
@@ -29,20 +28,6 @@
     </div>
   </div>
 );
-=======
-import { useState, useEffect } from "react";
-import "./App.css";
-import { BrowserRouter, Routes, Route, useNavigate } from "react-router-dom";
-import axios from "axios";
-import CreateLeague from "./pages/CreateLeague";
-import ClubsList from "./pages/ClubsList";
-import LeagueDetail from "./pages/LeagueDetail";
-import AuctionRoom from "./pages/AuctionRoom";
-// Temporarily commented out theme imports
-// import { ThemeProvider } from "./hooks/useTheme";
-// import { ThemeToggle } from "./components/ThemeToggle";
-// import { brandTokens } from "./brand/brand.ts";
->>>>>>> 9e9fd85e
 
 const BACKEND_URL = process.env.REACT_APP_BACKEND_URL;
 const API = `${BACKEND_URL}/api`;
@@ -921,7 +906,6 @@
       )}
 
       {/* Header */}
-<<<<<<< HEAD
       <div className="bg-white shadow-md app-header">
         <div className="container-narrow mx-auto px-4 py-4 flex justify-between items-center">
           <span data-testid="nav-brand" className="h2 text-lg md:text-2xl">Sport X</span>
@@ -947,20 +931,10 @@
                   Help
                 </button>
                 <span className="text-gray-700 text-sm">
-=======
-      <div className="bg-white shadow-md">
-        <div className="container mx-auto px-4 py-4 flex justify-between items-center">
-          <h1 className="text-2xl font-bold text-blue-900">Friends of PIFA</h1>
-          <div className="flex items-center gap-4">
-            {user ? (
-              <div className="flex items-center gap-4">
-                <span className="text-gray-700">
->>>>>>> 9e9fd85e
                   <strong>{user.name}</strong> ({user.email})
                 </span>
                 <button
                   onClick={() => setShowUserDialog(true)}
-<<<<<<< HEAD
                   className="btn btn-secondary text-sm text-blue-600 hover:underline"
                 >
                   Change
@@ -1058,37 +1032,16 @@
               View My Competitions
             </button>
           </div>
-=======
-                  className="text-sm text-blue-600 hover:underline"
-                >
-                  Sign Out
-                </button>
-              </div>
-            ) : (
-              <button
-                onClick={() => setShowUserDialog(true)}
-                className="bg-blue-600 text-white px-4 py-2 rounded-lg hover:bg-blue-700"
-              >
-                Sign In
-              </button>
-            )}
->>>>>>> 9e9fd85e
         </div>
       )}
 
       {/* Main Content */}
       <div className="container-narrow mx-auto px-4 py-8">
         <div className="bg-white rounded-lg shadow-lg p-8">
-<<<<<<< HEAD
           <h2 className="h1 text-3xl font-bold mb-6 text-gray-900">Welcome to Sport X</h2>
           <p className="h2 text-lg font-semibold text-blue-900 mb-2">Sports Gaming with Friends. No Gambling. All Game.</p>
           <p className="subtle text-gray-600 mb-8">
             Bid for exclusive ownership of players and teams who score your points. Experience the thrill of sports through strategic competition and community.
-=======
-          <h2 className="text-3xl font-bold mb-6 text-gray-900">Welcome to Friends of PIFA</h2>
-          <p className="text-gray-600 mb-8">
-            Bid for exclusive ownership of UCL teams and compete with friends!
->>>>>>> 9e9fd85e
           </p>
 
           <div className="grid md:grid-cols-3 gap-6 mb-8">
